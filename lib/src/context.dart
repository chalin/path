// Copyright (c) 2013, the Dart project authors.  Please see the AUTHORS file
// for details. All rights reserved. Use of this source code is governed by a
// BSD-style license that can be found in the LICENSE file.

library path.context;

import 'characters.dart' as chars;
import 'internal_style.dart';
import 'style.dart';
import 'parsed_path.dart';
import 'path_exception.dart';
import '../path.dart' as p;

Context createInternal() => new Context._internal();

/// An instantiable class for manipulating paths. Unlike the top-level
/// functions, this lets you explicitly select what platform the paths will use.
class Context {
  /// Creates a new path context for the given style and current directory.
  ///
  /// If [style] is omitted, it uses the host operating system's path style. If
  /// only [current] is omitted, it defaults ".". If *both* [style] and
  /// [current] are omitted, [current] defaults to the real current working
  /// directory.
  ///
  /// On the browser, [style] defaults to [Style.url] and [current] defaults to
  /// the current URL.
  factory Context({Style style, String current}) {
    if (current == null) {
      if (style == null) {
        current = p.current;
      } else {
        current = ".";
      }
    }

    if (style == null) {
      style = Style.platform;
    } else if (style is! InternalStyle) {
      throw new ArgumentError("Only styles defined by the path package are "
          "allowed.");
    }

    return new Context._(style as InternalStyle, current);
  }

  /// Create a [Context] to be used internally within path.
  Context._internal()
      : style = Style.platform as InternalStyle,
        _current = null;

  Context._(this.style, this._current);

  /// The style of path that this context works with.
  final InternalStyle style;

  /// The current directory given when Context was created. If null, current
  /// directory is evaluated from 'p.current'.
  final String _current;

  /// The current directory that relative paths are relative to.
  String get current => _current != null ? _current : p.current;

  /// Gets the path separator for the context's [style]. On Mac and Linux,
  /// this is `/`. On Windows, it's `\`.
  String get separator => style.separator;

  /// Creates a new path by appending the given path parts to [current].
  /// Equivalent to [join()] with [current] as the first argument. Example:
  ///
  ///     var context = new Context(current: '/root');
  ///     context.absolute('path', 'to', 'foo'); // -> '/root/path/to/foo'
  ///
  /// If [current] isn't absolute, this won't return an absolute path.
  String absolute(String part1, [String part2, String part3, String part4,
      String part5, String part6, String part7]) {
    _validateArgList(
        "absolute", [part1, part2, part3, part4, part5, part6, part7]);

    // If there's a single absolute path, just return it. This is a lot faster
    // for the common case of `p.absolute(path)`.
    if (part2 == null && isAbsolute(part1) && !isRootRelative(part1)) {
      return part1;
    }

    return join(current, part1, part2, part3, part4, part5, part6, part7);
  }

  /// Gets the part of [path] after the last separator on the context's
  /// platform.
  ///
  ///     context.basename('path/to/foo.dart'); // -> 'foo.dart'
  ///     context.basename('path/to');          // -> 'to'
  ///
  /// Trailing separators are ignored.
  ///
  ///     context.basename('path/to/'); // -> 'to'
  String basename(String path) => _parse(path).basename;

  /// Gets the part of [path] after the last separator on the context's
  /// platform, and without any trailing file extension.
  ///
  ///     context.basenameWithoutExtension('path/to/foo.dart'); // -> 'foo'
  ///
  /// Trailing separators are ignored.
  ///
  ///     context.basenameWithoutExtension('path/to/foo.dart/'); // -> 'foo'
  String basenameWithoutExtension(String path) =>
      _parse(path).basenameWithoutExtension;

  /// Gets the part of [path] before the last separator.
  ///
  ///     context.dirname('path/to/foo.dart'); // -> 'path/to'
  ///     context.dirname('path/to');          // -> 'path'
  ///
  /// Trailing separators are ignored.
  ///
  ///     context.dirname('path/to/'); // -> 'path'
  String dirname(String path) {
    var parsed = _parse(path);
    parsed.removeTrailingSeparators();
    if (parsed.parts.isEmpty) return parsed.root == null ? '.' : parsed.root;
    if (parsed.parts.length == 1) {
      return parsed.root == null ? '.' : parsed.root;
    }
    parsed.parts.removeLast();
    parsed.separators.removeLast();
    parsed.removeTrailingSeparators();
    return parsed.toString();
  }

  /// Gets the file extension of [path]: the portion of [basename] from the last
  /// `.` to the end (including the `.` itself).
  ///
  ///     context.extension('path/to/foo.dart'); // -> '.dart'
  ///     context.extension('path/to/foo'); // -> ''
  ///     context.extension('path.to/foo'); // -> ''
  ///     context.extension('path/to/foo.dart.js'); // -> '.js'
  ///
  /// If the file name starts with a `.`, then it is not considered an
  /// extension:
  ///
  ///     context.extension('~/.bashrc');    // -> ''
  ///     context.extension('~/.notes.txt'); // -> '.txt'
  String extension(String path) => _parse(path).extension;

  // TODO(nweiz): add a UNC example for Windows once issue 7323 is fixed.
  /// Returns the root of [path] if it's absolute, or an empty string if it's
  /// relative.
  ///
  ///     // Unix
  ///     context.rootPrefix('path/to/foo'); // -> ''
  ///     context.rootPrefix('/path/to/foo'); // -> '/'
  ///
  ///     // Windows
  ///     context.rootPrefix(r'path\to\foo'); // -> ''
  ///     context.rootPrefix(r'C:\path\to\foo'); // -> r'C:\'
  ///
  ///     // URL
  ///     context.rootPrefix('path/to/foo'); // -> ''
  ///     context.rootPrefix('http://dartlang.org/path/to/foo');
  ///       // -> 'http://dartlang.org'
  String rootPrefix(String path) => path.substring(0, style.rootLength(path));

  /// Returns `true` if [path] is an absolute path and `false` if it is a
  /// relative path.
  ///
  /// On POSIX systems, absolute paths start with a `/` (forward slash). On
  /// Windows, an absolute path starts with `\\`, or a drive letter followed by
  /// `:/` or `:\`. For URLs, absolute paths either start with a protocol and
  /// optional hostname (e.g. `http://dartlang.org`, `file://`) or with a `/`.
  ///
  /// URLs that start with `/` are known as "root-relative", since they're
  /// relative to the root of the current URL. Since root-relative paths are
  /// still absolute in every other sense, [isAbsolute] will return true for
  /// them. They can be detected using [isRootRelative].
  bool isAbsolute(String path) => style.rootLength(path) > 0;

  /// Returns `true` if [path] is a relative path and `false` if it is absolute.
  /// On POSIX systems, absolute paths start with a `/` (forward slash). On
  /// Windows, an absolute path starts with `\\`, or a drive letter followed by
  /// `:/` or `:\`.
  bool isRelative(String path) => !this.isAbsolute(path);

  /// Returns `true` if [path] is a root-relative path and `false` if it's not.
  ///
  /// URLs that start with `/` are known as "root-relative", since they're
  /// relative to the root of the current URL. Since root-relative paths are
  /// still absolute in every other sense, [isAbsolute] will return true for
  /// them. They can be detected using [isRootRelative].
  ///
  /// No POSIX and Windows paths are root-relative.
  bool isRootRelative(String path) => style.isRootRelative(path);

  /// Joins the given path parts into a single path. Example:
  ///
  ///     context.join('path', 'to', 'foo'); // -> 'path/to/foo'
  ///
  /// If any part ends in a path separator, then a redundant separator will not
  /// be added:
  ///
  ///     context.join('path/', 'to', 'foo'); // -> 'path/to/foo
  ///
  /// If a part is an absolute path, then anything before that will be ignored:
  ///
  ///     context.join('path', '/to', 'foo'); // -> '/to/foo'
  ///
  String join(String part1, [String part2, String part3, String part4,
      String part5, String part6, String part7, String part8]) {
    var parts = <String>[
      part1,
      part2,
      part3,
      part4,
      part5,
      part6,
      part7,
      part8
    ];
    _validateArgList("join", parts);
    return joinAll(parts.where((part) => part != null));
  }

  /// Joins the given path parts into a single path. Example:
  ///
  ///     context.joinAll(['path', 'to', 'foo']); // -> 'path/to/foo'
  ///
  /// If any part ends in a path separator, then a redundant separator will not
  /// be added:
  ///
  ///     context.joinAll(['path/', 'to', 'foo']); // -> 'path/to/foo
  ///
  /// If a part is an absolute path, then anything before that will be ignored:
  ///
  ///     context.joinAll(['path', '/to', 'foo']); // -> '/to/foo'
  ///
  /// For a fixed number of parts, [join] is usually terser.
  String joinAll(Iterable<String> parts) {
    var buffer = new StringBuffer();
    var needsSeparator = false;
    var isAbsoluteAndNotRootRelative = false;

    for (var part in parts.where((part) => part != '')) {
      if (this.isRootRelative(part) && isAbsoluteAndNotRootRelative) {
        // If the new part is root-relative, it preserves the previous root but
        // replaces the path after it.
        var parsed = _parse(part);
        parsed.root = this.rootPrefix(buffer.toString());
        if (style.needsSeparator(parsed.root)) {
          parsed.separators[0] = style.separator;
        }
        buffer.clear();
        buffer.write(parsed.toString());
      } else if (this.isAbsolute(part)) {
        isAbsoluteAndNotRootRelative = !this.isRootRelative(part);
        // An absolute path discards everything before it.
        buffer.clear();
        buffer.write(part);
      } else {
        if (part.length > 0 && style.containsSeparator(part[0])) {
          // The part starts with a separator, so we don't need to add one.
        } else if (needsSeparator) {
          buffer.write(separator);
        }

        buffer.write(part);
      }

      // Unless this part ends with a separator, we'll need to add one before
      // the next part.
      needsSeparator = style.needsSeparator(part);
    }

    return buffer.toString();
  }

  // TODO(nweiz): add a UNC example for Windows once issue 7323 is fixed.
  /// Splits [path] into its components using the current platform's
  /// [separator]. Example:
  ///
  ///     context.split('path/to/foo'); // -> ['path', 'to', 'foo']
  ///
  /// The path will *not* be normalized before splitting.
  ///
  ///     context.split('path/../foo'); // -> ['path', '..', 'foo']
  ///
  /// If [path] is absolute, the root directory will be the first element in the
  /// array. Example:
  ///
  ///     // Unix
  ///     context.split('/path/to/foo'); // -> ['/', 'path', 'to', 'foo']
  ///
  ///     // Windows
  ///     context.split(r'C:\path\to\foo'); // -> [r'C:\', 'path', 'to', 'foo']
  List<String> split(String path) {
    var parsed = _parse(path);
    // Filter out empty parts that exist due to multiple separators in a row.
    parsed.parts = parsed.parts.where((part) => !part.isEmpty).toList();
    if (parsed.root != null) parsed.parts.insert(0, parsed.root);
    return parsed.parts;
  }

  /// Normalizes [path], simplifying it by handling `..`, and `.`, and
  /// removing redundant path separators whenever possible.
  ///
  ///     context.normalize('path/./to/..//file.text'); // -> 'path/file.txt'
  String normalize(String path) {
    if (!_needsNormalization(path)) return path;

    var parsed = _parse(path);
    parsed.normalize();
    return parsed.toString();
  }

  /// Returns whether [path] needs to be normalized.
  bool _needsNormalization(String path) {
    var start = 0;
    var codeUnits = path.codeUnits;
    var previousPrevious;
    var previous;

    // Skip past the root before we start looking for snippets that need
    // normalization. We want to normalize "//", but not when it's part of
    // "http://".
    var root = style.rootLength(path);
    if (root != 0) {
      start = root;
      previous = chars.SLASH;

      // On Windows, the root still needs to be normalized if it contains a
      // forward slash.
      if (style == Style.windows) {
        for (var i = 0; i < root; i++) {
          if (codeUnits[i] == chars.SLASH) return true;
        }
      }
    }

    for (var i = start; i < codeUnits.length; i++) {
      var codeUnit = codeUnits[i];
      if (style.isSeparator(codeUnit)) {
        // Forward slashes in Windows paths are normalized to backslashes.
        if (style == Style.windows && codeUnit == chars.SLASH) return true;

        // Multiple separators are normalized to single separators.
        if (previous != null && style.isSeparator(previous)) return true;

        // Single dots and double dots are normalized to directory traversals.
        //
        // This can return false positives for ".../", but that's unlikely
        // enough that it's probably not going to cause performance issues.
        if (previous == chars.PERIOD &&
            (previousPrevious == null ||
             previousPrevious == chars.PERIOD ||
             style.isSeparator(previousPrevious))) {
          return true;
        }
      }

      previousPrevious = previous;
      previous = codeUnit;
    }

    // Empty paths are normalized to ".".
    if (previous == null) return true;

    // Trailing separators are removed.
    if (style.isSeparator(previous)) return true;

    // Single dots and double dots are normalized to directory traversals.
    if (previous == chars.PERIOD &&
        (previousPrevious == null ||
         previousPrevious == chars.SLASH ||
         previousPrevious == chars.PERIOD)) {
      return true;
    }

    return false;
  }

  /// Attempts to convert [path] to an equivalent relative path relative to
  /// [root].
  ///
  ///     var context = new Context(current: '/root/path');
  ///     context.relative('/root/path/a/b.dart'); // -> 'a/b.dart'
  ///     context.relative('/root/other.dart'); // -> '../other.dart'
  ///
  /// If the [from] argument is passed, [path] is made relative to that instead.
  ///
  ///     context.relative('/root/path/a/b.dart',
  ///         from: '/root/path'); // -> 'a/b.dart'
  ///     context.relative('/root/other.dart',
  ///         from: '/root/path'); // -> '../other.dart'
  ///
  /// If [path] and/or [from] are relative paths, they are assumed to be
  /// relative to [current].
  ///
  /// Since there is no relative path from one drive letter to another on
  /// Windows, this will return an absolute path in that case.
  ///
  ///     context.relative(r'D:\other', from: r'C:\other'); // -> 'D:\other'
  ///
  /// This will also return an absolute path if an absolute [path] is passed to
  /// a context with a relative path for [current].
  ///
  ///     var context = new Context(r'some/relative/path');
  ///     context.relative(r'/absolute/path'); // -> '/absolute/path'
  ///
  /// If [root] is relative, it may be impossible to determine a path from
  /// [from] to [path]. For example, if [root] and [path] are "." and [from] is
  /// "/", no path can be determined. In this case, a [PathException] will be
  /// thrown.
  String relative(String path, {String from}) {
<<<<<<< HEAD
    from = from == null ? current : absolute(from);
=======
    // Avoid expensive computation if the path is already relative.
    if (from == null && this.isRelative(path)) return path;

    // Avoid calling [current] since it is slow and calling join() when
    // [from] is absolute does nothing.
    if (from == null) {
      from = current;
    } else if (this.isRelative(from) || this.isRootRelative(from)) {
      from = this.join(current, from);
    }
>>>>>>> 414bb1e1

    // We can't determine the path from a relative path to an absolute path.
    if (this.isRelative(from) && this.isAbsolute(path)) {
      return this.normalize(path);
    }

    // If the given path is relative, resolve it relative to the context's
    // current directory.
    if (this.isRelative(path) || this.isRootRelative(path)) {
      path = this.absolute(path);
    }

    // If the path is still relative and `from` is absolute, we're unable to
    // find a path from `from` to `path`.
    if (this.isRelative(path) && this.isAbsolute(from)) {
      throw new PathException('Unable to find a path to "$path" from "$from".');
    }

    var fromParsed = _parse(from)..normalize();
    var pathParsed = _parse(path)..normalize();

    if (fromParsed.parts.length > 0 && fromParsed.parts[0] == '.') {
      return pathParsed.toString();
    }

    // If the root prefixes don't match (for example, different drive letters
    // on Windows), then there is no relative path, so just return the absolute
    // one. In Windows, drive letters are case-insenstive and we allow
    // calculation of relative paths, even if a path has not been normalized.
    if (fromParsed.root != pathParsed.root &&
        ((fromParsed.root == null || pathParsed.root == null) ||
            fromParsed.root.toLowerCase().replaceAll('/', '\\') !=
                pathParsed.root.toLowerCase().replaceAll('/', '\\'))) {
      return pathParsed.toString();
    }

    // Strip off their common prefix.
    while (fromParsed.parts.length > 0 &&
        pathParsed.parts.length > 0 &&
        fromParsed.parts[0] == pathParsed.parts[0]) {
      fromParsed.parts.removeAt(0);
      fromParsed.separators.removeAt(1);
      pathParsed.parts.removeAt(0);
      pathParsed.separators.removeAt(1);
    }

    // If there are any directories left in the from path, we need to walk up
    // out of them. If a directory left in the from path is '..', it cannot
    // be cancelled by adding a '..'.
    if (fromParsed.parts.length > 0 && fromParsed.parts[0] == '..') {
      throw new PathException('Unable to find a path to "$path" from "$from".');
    }
    pathParsed.parts.insertAll(
        0, new List.filled(fromParsed.parts.length, '..'));
    pathParsed.separators[0] = '';
    pathParsed.separators.insertAll(
        1, new List.filled(fromParsed.parts.length, style.separator));

    // Corner case: the paths completely collapsed.
    if (pathParsed.parts.length == 0) return '.';

    // Corner case: path was '.' and some '..' directories were added in front.
    // Don't add a final '/.' in that case.
    if (pathParsed.parts.length > 1 && pathParsed.parts.last == '.') {
      pathParsed.parts.removeLast();
      pathParsed.separators
        ..removeLast()
        ..removeLast()
        ..add('');
    }

    // Make it relative.
    pathParsed.root = '';
    pathParsed.removeTrailingSeparators();

    return pathParsed.toString();
  }

  /// Returns `true` if [child] is a path beneath `parent`, and `false`
  /// otherwise.
  ///
  ///     path.isWithin('/root/path', '/root/path/a'); // -> true
  ///     path.isWithin('/root/path', '/root/other'); // -> false
  ///     path.isWithin('/root/path', '/root/path'); // -> false
  bool isWithin(String parent, String child) {
    // Make both paths the same level of relative. We're only able to do the
    // quick comparison if both paths are in the same format, and making a path
    // absolute is faster than making it relative.
    var parentIsAbsolute = isAbsolute(parent);
    var childIsAbsolute = isAbsolute(child);
    if (parentIsAbsolute && !childIsAbsolute) {
      child = absolute(child);
      if (style.isRootRelative(parent)) parent = absolute(parent);
    } else if (childIsAbsolute && !parentIsAbsolute) {
      parent = absolute(parent);
      if (style.isRootRelative(child)) child = absolute(child);
    } else if (childIsAbsolute && parentIsAbsolute) {
      var childIsRootRelative = style.isRootRelative(child);
      var parentIsRootRelative = style.isRootRelative(parent);

      if (childIsRootRelative && !parentIsRootRelative) {
        child = absolute(child);
      } else if (parentIsRootRelative && !childIsRootRelative) {
        parent = absolute(parent);
      }
    }

    var fastResult = _isWithinFast(parent, child);
    if (fastResult != null) return fastResult;

    var relative;
    try {
      relative = this.relative(child, from: parent);
    } on PathException catch (_) {
      // If no relative path from [parent] to [child] is found, [child]
      // definitely isn't a child of [parent].
      return false;
    }

    var parts = this.split(relative);
    return this.isRelative(relative) &&
        parts.first != '..' &&
        parts.first != '.';
  }

  /// An optimized implementation of [isWithin] that doesn't handle a few
  /// complex cases.
  bool _isWithinFast(String parent, String child) {
    // Normally we just bail when we see "." path components, but we can handle
    // a single dot easily enough.
    if (parent == '.') parent = '';

    var parentRootLength = style.rootLength(parent);
    var childRootLength = style.rootLength(child);

    // If the roots aren't the same length, we know both paths are absolute or
    // both are root-relative, and thus that the roots are meaningfully
    // different.
    //
    //     isWithin("C:/bar", "//foo/bar/baz") //=> false
    //     isWithin("http://example.com/", "http://google.com/bar") //=> false
    if (parentRootLength != childRootLength) return false;

    var parentCodeUnits = parent.codeUnits;
    var childCodeUnits = child.codeUnits;

    // Make sure that the roots are textually the same as well.
    //
    //     isWithin("C:/bar", "D:/bar/baz") //=> false
    //     isWithin("http://example.com/", "http://example.org/bar") //=> false
    for (var i = 0; i < parentRootLength; i++) {
      var parentCodeUnit = parentCodeUnits[i];
      var childCodeUnit = childCodeUnits[i];
      if (parentCodeUnit == childCodeUnit) continue;

      // If both code units are separators, that's fine too.
      //
      //     isWithin("C:/", r"C:\foo") //=> true
      if (!style.isSeparator(parentCodeUnit) ||
          !style.isSeparator(childCodeUnit)) {
        return false;
      }
    }

    // Start by considering the last code unit as a separator, since
    // semantically we're starting at a new path component even if we're
    // comparing relative paths.
    var lastCodeUnit = chars.SLASH;

    // Iterate through both paths as long as they're semantically identical.
    var parentIndex = parentRootLength;
    var childIndex = childRootLength;
    while (parentIndex < parent.length && childIndex < child.length) {
      var parentCodeUnit = parentCodeUnits[parentIndex];
      var childCodeUnit = childCodeUnits[childIndex];
      if (parentCodeUnit == childCodeUnit) {
        lastCodeUnit = parentCodeUnit;
        parentIndex++;
        childIndex++;
        continue;
      }

      // Different separators are considered identical.
      var parentIsSeparator = style.isSeparator(parentCodeUnit);
      var childIsSeparator = style.isSeparator(childCodeUnit);
      if (parentIsSeparator && childIsSeparator) {
        lastCodeUnit = parentCodeUnit;
        parentIndex++;
        childIndex++;
        continue;
      }

      // Ignore multiple separators in a row.
      if (parentIsSeparator && style.isSeparator(lastCodeUnit)) {
        parentIndex++;
        continue;
      } else if (childIsSeparator && style.isSeparator(lastCodeUnit)) {
        childIndex++;
        continue;
      }

      // If a dot comes after a separator or another dot, it may be a
      // directory traversal operator. Otherwise, it's just a normal
      // non-matching character.
      //
      //     isWithin("foo/./bar", "foo/bar/baz") //=> true
      //     isWithin("foo/bar/../baz", "foo/bar/.foo") //=> false
      //
      // We could stay on the fast path for "/./", but that adds a lot of
      // complexity and isn't likely to come up much in practice.
      if ((parentCodeUnit == chars.PERIOD || childCodeUnit == chars.PERIOD) &&
          (style.isSeparator(lastCodeUnit) || lastCodeUnit == chars.PERIOD)) {
        return null;
      }

      // If we're here, we've hit two non-matching, non-significant characters.
      // As long as the remainders of the two paths don't have any unresolved
      // ".." components, we can be confident that [child] is not within
      // [parent].
      var childDirection = _pathDirection(childCodeUnits, childIndex);
      if (childDirection != _PathDirection.belowRoot) return null;
      var parentDirection = _pathDirection(parentCodeUnits, parentIndex);
      if (parentDirection != _PathDirection.belowRoot) return null;

      return false;
    }

    // If the child is shorter than the parent, it's probably not within the
    // parent. The only exception is if the parent has some weird ".." stuff
    // going on, in which case we do the slow check.
    //
    //     isWithin("foo/bar/baz", "foo/bar") //=> false
    //     isWithin("foo/bar/baz/../..", "foo/bar") //=> true
    if (childIndex == child.length) {
      var direction = _pathDirection(parentCodeUnits, parentIndex);
      return direction == _PathDirection.aboveRoot ? null : false;
    }

    // We've reached the end of the parent path, which means it's time to make a
    // decision. Before we do, though, we'll check the rest of the child to see
    // what that tells us.
    var direction = _pathDirection(childCodeUnits, childIndex);

    // If there are no more components in the child, then it's the same as
    // the parent, not within it.
    //
    //     isWithin("foo/bar", "foo/bar") //=> false
    //     isWithin("foo/bar", "foo/bar//") //=> false
    if (direction == _PathDirection.atRoot) return false;

    // If there are unresolved ".." components in the child, no decision we make
    // will be valid. We'll abort and do the slow check instead.
    //
    //     isWithin("foo/bar", "foo/bar/..") //=> false
    //     isWithin("foo/bar", "foo/bar/baz/bang/../../..") //=> false
    //     isWithin("foo/bar", "foo/bar/baz/bang/../../../bar/baz") //=> true
    if (direction == _PathDirection.aboveRoot) return null;

    // The child is within the parent if and only if we're on a separator
    // boundary.
    //
    //     isWithin("foo/bar", "foo/bar/baz") //=> true
    //     isWithin("foo/bar/", "foo/bar/baz") //=> true
    //     isWithin("foo/bar", "foo/barbaz") //=> false
    return style.isSeparator(childCodeUnits[childIndex]) ||
        style.isSeparator(lastCodeUnit);
  }

  // Returns a [_PathDirection] describing the path represented by [codeUnits]
  // after [index].
  //
  // This ignores leading separators.
  //
  //     pathDirection("foo") //=> below root
  //     pathDirection("foo/bar/../baz") //=> below root
  //     pathDirection("//foo/bar/baz") //=> below root
  //     pathDirection("/") //=> at root
  //     pathDirection("foo/..") //=> at root
  //     pathDirection("foo/../baz") //=> reaches root
  //     pathDirection("foo/../..") //=> above root
  //     pathDirection("foo/../../foo/bar/baz") //=> above root
  _PathDirection _pathDirection(List<int> codeUnits, int index) {
    var depth = 0;
    var reachedRoot = false;
    var i = index;
    while (i < codeUnits.length) {
      // Ignore initial separators or doubled separators.
      while (i < codeUnits.length && style.isSeparator(codeUnits[i])) {
        i++;
      }

      // If we're at the end, stop.
      if (i == codeUnits.length) break;

      // Move through the path component to the next separator.
      var start = i;
      while (i < codeUnits.length && !style.isSeparator(codeUnits[i])) {
        i++;
      }

      // See if the path component is ".", "..", or a name.
      if (i - start == 1 && codeUnits[start] == chars.PERIOD) {
        // Don't change the depth.
      } else if (i - start == 2 &&
          codeUnits[start] == chars.PERIOD &&
          codeUnits[start + 1] == chars.PERIOD) {
        // ".." backs out a directory.
        depth--;

        // If we work back beyond the root, stop.
        if (depth < 0) break;

        // Record that we reached the root so we don't return
        // [_PathDirection.belowRoot].
        if (depth == 0) reachedRoot = true;
      } else {
        // Step inside a directory.
        depth++;
      }

      // If we're at the end, stop.
      if (i == codeUnits.length) break;

      // Move past the separator.
      i++;
    }

    if (depth < 0) return _PathDirection.aboveRoot;
    if (depth == 0) return _PathDirection.atRoot;
    if (reachedRoot) return _PathDirection.reachesRoot;
    return _PathDirection.belowRoot;
  }

  /// Removes a trailing extension from the last part of [path].
  ///
  ///     context.withoutExtension('path/to/foo.dart'); // -> 'path/to/foo'
  String withoutExtension(String path) {
    var parsed = _parse(path);

    for (var i = parsed.parts.length - 1; i >= 0; i--) {
      if (!parsed.parts[i].isEmpty) {
        parsed.parts[i] = parsed.basenameWithoutExtension;
        break;
      }
    }

    return parsed.toString();
  }

  /// Returns the path represented by [uri], which may be a [String] or a [Uri].
  ///
  /// For POSIX and Windows styles, [uri] must be a `file:` URI. For the URL
  /// style, this will just convert [uri] to a string.
  ///
  ///     // POSIX
  ///     context.fromUri('file:///path/to/foo')
  ///       // -> '/path/to/foo'
  ///
  ///     // Windows
  ///     context.fromUri('file:///C:/path/to/foo')
  ///       // -> r'C:\path\to\foo'
  ///
  ///     // URL
  ///     context.fromUri('http://dartlang.org/path/to/foo')
  ///       // -> 'http://dartlang.org/path/to/foo'
  ///
  /// If [uri] is relative, a relative path will be returned.
  ///
  ///     path.fromUri('path/to/foo'); // -> 'path/to/foo'
  String fromUri(uri) {
    if (uri is String) uri = Uri.parse(uri);
    return style.pathFromUri(uri);
  }

  /// Returns the URI that represents [path].
  ///
  /// For POSIX and Windows styles, this will return a `file:` URI. For the URL
  /// style, this will just convert [path] to a [Uri].
  ///
  ///     // POSIX
  ///     context.toUri('/path/to/foo')
  ///       // -> Uri.parse('file:///path/to/foo')
  ///
  ///     // Windows
  ///     context.toUri(r'C:\path\to\foo')
  ///       // -> Uri.parse('file:///C:/path/to/foo')
  ///
  ///     // URL
  ///     context.toUri('http://dartlang.org/path/to/foo')
  ///       // -> Uri.parse('http://dartlang.org/path/to/foo')
  Uri toUri(String path) {
    if (isRelative(path)) {
      return style.relativePathToUri(path);
    } else {
      return style.absolutePathToUri(join(current, path));
    }
  }

  /// Returns a terse, human-readable representation of [uri].
  ///
  /// [uri] can be a [String] or a [Uri]. If it can be made relative to the
  /// current working directory, that's done. Otherwise, it's returned as-is.
  /// This gracefully handles non-`file:` URIs for [Style.posix] and
  /// [Style.windows].
  ///
  /// The returned value is meant for human consumption, and may be either URI-
  /// or path-formatted.
  ///
  ///     // POSIX
  ///     var context = new Context(current: '/root/path');
  ///     context.prettyUri('file:///root/path/a/b.dart'); // -> 'a/b.dart'
  ///     context.prettyUri('http://dartlang.org/'); // -> 'http://dartlang.org'
  ///
  ///     // Windows
  ///     var context = new Context(current: r'C:\root\path');
  ///     context.prettyUri('file:///C:/root/path/a/b.dart'); // -> r'a\b.dart'
  ///     context.prettyUri('http://dartlang.org/'); // -> 'http://dartlang.org'
  ///
  ///     // URL
  ///     var context = new Context(current: 'http://dartlang.org/root/path');
  ///     context.prettyUri('http://dartlang.org/root/path/a/b.dart');
  ///         // -> r'a/b.dart'
  ///     context.prettyUri('file:///root/path'); // -> 'file:///root/path'
  String prettyUri(uri) {
    if (uri is String) uri = Uri.parse(uri);
    if (uri.scheme == 'file' && style == Style.url) return uri.toString();
    if (uri.scheme != 'file' && uri.scheme != '' && style != Style.url) {
      return uri.toString();
    }

    var path = normalize(fromUri(uri));
    var rel = relative(path);

    // Only return a relative path if it's actually shorter than the absolute
    // path. This avoids ugly things like long "../" chains to get to the root
    // and then go back down.
    return split(rel).length > split(path).length ? path : rel;
  }

  ParsedPath _parse(String path) => new ParsedPath.parse(path, style);
}

/// Validates that there are no non-null arguments following a null one and
/// throws an appropriate [ArgumentError] on failure.
_validateArgList(String method, List<String> args) {
  for (var i = 1; i < args.length; i++) {
    // Ignore nulls hanging off the end.
    if (args[i] == null || args[i - 1] != null) continue;

    var numArgs;
    for (numArgs = args.length; numArgs >= 1; numArgs--) {
      if (args[numArgs - 1] != null) break;
    }

    // Show the arguments.
    var message = new StringBuffer();
    message.write("$method(");
    message.write(args
        .take(numArgs)
        .map((arg) => arg == null ? "null" : '"$arg"')
        .join(", "));
    message.write("): part ${i - 1} was null, but part $i was not.");
    throw new ArgumentError(message.toString());
  }
}

/// An enum of possible return values for [Context._pathDirection].
class _PathDirection {
  /// The path contains enough ".." components that at some point it reaches
  /// above its original root.
  ///
  /// Note that this applies even if the path ends beneath its original root. It
  /// takes precendence over any other return values that may apple.
  static const aboveRoot = const _PathDirection("above root");

  /// The path contains enough ".." components that it ends at its original
  /// root.
  static const atRoot = const _PathDirection("at root");

  /// The path contains enough ".." components that at some point it reaches its
  /// original root, but it ends beneath that root.
  static const reachesRoot = const _PathDirection("reaches root");

  /// The path never reaches to or above its original root.
  static const belowRoot = const _PathDirection("below root");

  final String name;

  const _PathDirection(this.name);

  String toString() => name;
}<|MERGE_RESOLUTION|>--- conflicted
+++ resolved
@@ -411,20 +411,10 @@
   /// "/", no path can be determined. In this case, a [PathException] will be
   /// thrown.
   String relative(String path, {String from}) {
-<<<<<<< HEAD
-    from = from == null ? current : absolute(from);
-=======
     // Avoid expensive computation if the path is already relative.
     if (from == null && this.isRelative(path)) return path;
 
-    // Avoid calling [current] since it is slow and calling join() when
-    // [from] is absolute does nothing.
-    if (from == null) {
-      from = current;
-    } else if (this.isRelative(from) || this.isRootRelative(from)) {
-      from = this.join(current, from);
-    }
->>>>>>> 414bb1e1
+    from = from == null ? current : absolute(from);
 
     // We can't determine the path from a relative path to an absolute path.
     if (this.isRelative(from) && this.isAbsolute(path)) {
